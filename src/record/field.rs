use std::fmt;
use std::io::{Read, Write, Seek, SeekFrom};


use std::str::FromStr;

use byteorder::{LittleEndian, BigEndian, ReadBytesExt, WriteBytesExt};

use record::RecordFieldInfo;
use Error;
use std::convert::TryFrom;

pub(crate) enum MemoFileType {
    DbaseMemo,
    FoxBaseMemo,
}


#[derive(Debug)]
pub(crate) struct MemoHeader {
    next_available_block_index: u32,
    block_size: u16,
}

impl MemoHeader {
    pub(crate) fn read_from<R: Read>(src: &mut R) -> std::io::Result<Self> {
        let next_available_block_index = src.read_u32::<LittleEndian>()?;
        let block_size = match src.read_u16::<LittleEndian>()? {
            0 => 512,
            v => v
        };


        Ok(Self {
            next_available_block_index,
            block_size
        })
    }
}

pub(crate) struct MemoReader<T: Read + Seek> {
    memo_file_type: MemoFileType,
    header: MemoHeader,
    source: T,
    internal_buffer: Vec<u8>
}

impl<T: Read + Seek> MemoReader<T> {
    pub(crate) fn new(memo_type: MemoFileType, mut src: T) -> std::io::Result<Self> {
        let header = MemoHeader::read_from(&mut src)?;
        let internal_buffer = vec![0u8; header.block_size as usize];
        Ok(Self {
            memo_file_type: memo_type,
            header,
            source: src,
            internal_buffer,
        })
    }

    fn read_data_at(&mut self, index: u32) -> std::io::Result<&[u8]> {
        let byte_offset = index * u32::from(self.header.block_size);
        self.source.seek(SeekFrom::Start(u64::from(byte_offset)))?;
        match self.memo_file_type {
            MemoFileType::FoxBaseMemo => {
                // TODO if the memo is fox base we can read the type & length
                let _type = self.source.read_u32::<BigEndian>()?;
                println!("type: {}", _type);
                let length = self.source.read_u32::<BigEndian>()?;
                println!("{} vs {}", length, self.internal_buffer.capacity());
                if length as usize > self.internal_buffer.capacity() {
                    self.source.read_exact(&mut self.internal_buffer)?;
                    Ok(&self.internal_buffer)
                }
                else {
                    self.source.read_exact(&mut self.internal_buffer[..length as usize])?;
                    Ok(&self.internal_buffer[..length as usize])
                }
            }
            MemoFileType::DbaseMemo => {
                // It seems like the last block of the memo can sometime be shorter than
                // the expected block size
                if let Err(e) = self.source.read_exact(&mut self.internal_buffer) {
                    if index != self.header.next_available_block_index - 1  &&
                       e.kind() != std::io::ErrorKind::UnexpectedEof {
                        return Err(e);
                    }
                }
                match self.internal_buffer.iter().position(|byte| *byte == 0x1A) {
                    Some(pos) => {
                        Ok(&self.internal_buffer[..pos])
                    }
                    ,
                    None => Ok(&self.internal_buffer)
                }
            }
        }
    }
}


#[allow(dead_code)]
#[derive(Debug, Copy, Clone)]
pub enum FieldType {
    // dBASE III
    Character = 'C' as isize,
    Date,
    Float = 'F' as isize,
    Numeric = 'N' as isize,
    Logical,
    // Visual FoxPro
    Currency,
    DateTime,
    Integer,
    // Unknown
    Double,
    Memo,
    //General,
    //BinaryCharacter,
    //BinaryMemo,
    //Picture,
    //Varbinary,
    //BinaryVarchar,
}

impl FieldType {
    pub fn from(c: char) -> Option<FieldType> {
        match c {
            // dBASE III field types
            // All stored as strings
            'C' => Some(FieldType::Character),
            'D' => Some(FieldType::Date),
            'F' => Some(FieldType::Float),
            'N' => Some(FieldType::Numeric),
            'L' => Some(FieldType::Logical),
            // Visual FoxPro field types
            // stored in binary formats
            'Y' => Some(FieldType::Currency),
            'T' => Some(FieldType::DateTime),
            'I' => Some(FieldType::Integer),
            // unknown version
            'B' => Some(FieldType::Double),
            'M' => Some(FieldType::Memo),
            //'G' => Some(FieldType::General),
            //'C' => Some(FieldType::BinaryCharacter), ??
            //'M' => Some(FieldType::BinaryMemo),
            _ => None,
        }
    }
}

impl TryFrom<char> for FieldType {
    type Error = Error;

    fn try_from(c: char) -> Result<Self, Self::Error> {
        match Self::from(c) {
            Some(t) => Ok(t),
            None => Err(Error::InvalidFieldType(c)),
        }
    }
}


#[derive(Debug,Copy, Clone, PartialEq)]
pub struct Date {
    pub year: u32,
    pub month: u32,
    pub day: u32,
}

impl Date {
    pub(crate) fn from_bytes(bytes: [u8; 3]) -> Self {
        Self {
            year: 1900u32 + bytes[0] as u32,
            month: bytes[1] as u32,
            day: bytes[2] as u32,
        }
    }

    pub(crate) fn write_to<T: Write>(&self, dest: &mut T) -> Result<(), Error> {
        self.validate()?;
        dest.write_u8((self.year - 1900) as u8)?;
        dest.write_u8(self.month as u8)?;
        dest.write_u8(self.day as u8)?;
        Ok(())
    }

    // Does some extremely basic checks
    fn validate(&self) -> Result<(), Error> {
        if self.month > 12 || self.day > 31 || self.year < 1900 || self.year > 2155 {
            Err(Error::InvalidDate)
        } else {
            Ok(())
        }
    }

    // https://en.wikipedia.org/wiki/Julian_day
    // at "Julian or Gregorian calendar from Julian day number"
    fn julian_day_number_to_gregorian_date(jdn: i32) -> Date {
        const Y: i32 = 4716;
        const J: i32 = 1401;
        const M: i32 = 2;
        const N: i32 = 12;
        const R: i32 = 4;
        const P: i32 = 1461;
        const V: i32 = 3;
        const U: i32 = 5;
        const S: i32 = 153;
        const W: i32 = 2;
        const B: i32 = 274277;
        const C: i32 = -38;


        let f = jdn + J + ((4 * jdn + B) / 146097 * 3) / 4 + C;
        let e = R * f + V;
        let g = (e % P) / R;
        let h = U * g + W;

        let day = (h % S) / U + 1;
        let month = ((h / S + M) % (N)) + 1;
        let year = (e / P) - Y +(N + M - month) / N;

        Date{
            year: year as u32,
            month: month as u32,
            day: day as u32
        }
    }

    fn to_julian_day_number(&self) -> i32 {
        let (month, year) = if self.month > 2 {
            (self.month - 3, self.year)
        } else {
            (self.month + 9, self.year - 1)
        };

        let century =  year / 100;
        let decade = year - 100 * century;

        ((146097 * century) / 4 + (1461 * decade) / 4 + (153 * month + 2) / 5 + self.day + 1721119) as i32
    }
}

#[derive(Debug,Copy, Clone, PartialEq)]
pub struct Time {
    hours: u32,
    minutes: u32,
    seconds: u32
}

impl Time {
    const HOURS_FACTOR: i32 = 3_600_000;
    const MINUTES_FACTOR: i32 = 60_000;
    const SECONDS_FACTOR: i32 = 1_000;

    fn from_word(mut time_word: i32) -> Self {
        let hours: u32 = (time_word / Self::HOURS_FACTOR) as u32;
        time_word -= (hours * Self::HOURS_FACTOR as u32) as i32;
        let minutes: u32 = (time_word / Self::MINUTES_FACTOR) as u32;
        time_word -= (minutes * Self::MINUTES_FACTOR as u32) as i32;
        let seconds: u32 = (time_word / Self::SECONDS_FACTOR) as u32;
        Self {
            hours,
            minutes,
            seconds
        }
    }

    fn to_time_word(&self) -> i32 {
        let mut time_word = self.hours * Self::HOURS_FACTOR as u32;
        time_word += self.minutes * Self::MINUTES_FACTOR as u32;
        time_word += self.seconds * Self::SECONDS_FACTOR as u32;
        time_word as i32
    }
}

#[derive(Debug,Copy, Clone, PartialEq)]
pub struct DateTime {
    date: Date,
    time: Time
}

impl DateTime {
    fn read_from<T: Read>(src: &mut T) -> Result<Self, Error> {
        let julian_day_number = src.read_i32::<LittleEndian>()?;
        let time_word = src.read_i32::<LittleEndian>()?;
        let time = Time::from_word(time_word);
        let date = Date::julian_day_number_to_gregorian_date(julian_day_number);
        Ok(Self {
            date,
            time
        })
    }

    fn write_to<W: Write>(&self, dest: &mut W) -> std::io::Result<()> {
        dest.write_i32::<LittleEndian>(self.date.to_julian_day_number())?;
        dest.write_i32::<LittleEndian>(self.time.to_time_word())?;
        Ok(())
    }
}

impl FromStr for Date {
    type Err = std::num::ParseIntError;

    fn from_str(s: &str) -> Result<Self, Self::Err> {
        let year = s[0..4].parse::<u32>()?;
        let month = s[4..6].parse::<u32>()?;
        let day = s[6..8].parse::<u32>()?;

        Ok(Self { year, month, day })
    }
}

impl std::string::ToString for Date {
    fn to_string(&self) -> String {
        let mut s = String::with_capacity(8);
        let year_str = self.year.to_string();
        let month_str = self.month.to_string();
        let day_str = self.day.to_string();

        if self.year < 100 {
            s.push('0');
            s.push('0');
        } else if self.year < 1000 {
            s.push('0');
        }
        s.push_str(&year_str);

        if self.month < 10 {
            s.push('0');
        }
        s.push_str(&month_str);

        if self.day < 10 {
            s.push('0');
        }
        s.push_str(&day_str);
        s
    }
}


/// Enum where each variant stores the record value
#[derive(Debug, PartialEq)]
pub enum FieldValue {
    // dBase III fields
    // Stored as strings, fully padded (ie only space char) strings
    // are interpreted as None
    Character(Option<String>),
    Numeric(Option<f64>),
    Logical(Option<bool>),
    Date(Option<Date>),
    Float(Option<f32>),
    //Visual FoxPro fields
    Integer(i32),
    Currency(f64),
    DateTime(DateTime),
    Double(f64),
    Memo(String),
}

impl FieldValue {
    pub(crate) fn read_from<T: Read + Seek>(
        mut source: &mut T,
        memo_reader: &mut Option<MemoReader<T>>,
        field_info: &RecordFieldInfo,
    ) -> Result<Self, Error> {
        let value = match field_info.field_type {
            FieldType::Logical => match source.read_u8()? as char {
                ' ' => FieldValue::Logical(None),
                '1' | '0' | 'T' | 't' | 'Y' | 'y'| 'N' | 'n' | 'F' | 'f' => FieldValue::Logical(Some(true)),
                _ => FieldValue::Logical(Some(false)),
            },
            FieldType::Character => {
                let value = read_string_of_len(&mut source, field_info.field_length)?;
                let trimmed_value = value.trim();
                if trimmed_value.is_empty() {
                    FieldValue::Character(None)
                } else {
                    FieldValue::Character(Some(trimmed_value.to_owned()))
                }
            }
            FieldType::Numeric => {
                let value = read_string_of_len(&mut source, field_info.field_length)?;
                let trimmed_value = value.trim();
                if trimmed_value.is_empty() || value.chars().all(|c| c == '*') {
                    FieldValue::Numeric(None)
                } else {
                    FieldValue::Numeric(Some(trimmed_value.parse::<f64>()?))
                }
            }
            FieldType::Float => {
                let value = read_string_of_len(&mut source, field_info.field_length)?;
                let trimmed_value = value.trim();
                if trimmed_value.is_empty() || value.chars().all(|c| c == '*') {
                    FieldValue::Float(None)
                } else {
                    FieldValue::Float(Some(trimmed_value.parse::<f32>()?))
                }
            },
            FieldType::Date => {
                let value = read_string_of_len(&mut source, field_info.field_length)?;
                if value.chars().all(|c| c == ' ') {
                    FieldValue::Date(None)
                } else {
                    FieldValue::Date(Some(value.parse::<Date>()?))
                }
            }
            FieldType::Integer => FieldValue::Integer(source.read_i32::<LittleEndian>()?),
            FieldType::Double => FieldValue::Double(source.read_f64::<LittleEndian>()?),
<<<<<<< HEAD
            FieldType::Memo => {
                let index_in_memo = 
                if field_info.field_length > 4 {
                    let string = read_string_of_len(&mut source, field_info.field_length)?;
                    string.trim().parse::<u32>()?
                } else {
                    source.read_u32::<LittleEndian>()?
                };
                let data_from_memo = memo_reader
                    .as_mut()
                    .expect("A memo memo_reader was expected")
                    .read_data_at(index_in_memo)?;
                dbg!(FieldValue::Memo(String::from_utf8_lossy(data_from_memo).to_string()))
            }
            x => panic!("unhandled type {:?}", x),
=======
            FieldType::Currency => FieldValue::Currency(source.read_f64::<LittleEndian>()?),
            FieldType::DateTime => FieldValue::DateTime(DateTime::read_from(&mut source)?)
>>>>>>> bed7fdbf
        };
        Ok(value)
    }

    pub fn field_type(&self) -> FieldType {
        match self {
            FieldValue::Character(_) => FieldType::Character,
            FieldValue::Numeric(_) => FieldType::Numeric,
            FieldValue::Logical(_) => FieldType::Logical,
            FieldValue::Integer(_) => FieldType::Integer,
            FieldValue::Float(_) => FieldType::Float,
            FieldValue::Double(_) => FieldType::Double,
            FieldValue::Date(_) => FieldType::Date,
<<<<<<< HEAD
            FieldValue::Memo(_) => FieldType::Memo,
=======
            FieldValue::Currency(_) =>FieldType::Currency,
            FieldValue::DateTime(_) => FieldType::DateTime
>>>>>>> bed7fdbf
        }
    }

    pub(crate) fn size_in_bytes(&self) -> usize {
        match self {
            FieldValue::Character(value) => {
                match value {
                    Some(s) => {
                        let str_bytes: &[u8] = s.as_ref();
                        str_bytes.len()
                    }
                    None => 0
                }
            }
            FieldValue::Numeric(value) => {
                match value {
                    Some(n) => {
                        let s = n.to_string();
                        s.len()
                    }
                    None => 0
                }
            },
            FieldValue::Float(value) => {
                match value {
                    Some(f) => {
                        let s = f.to_string();
                        s.len()
                    }
                    None => 0
                }
            }
            FieldValue::Logical(_) => 1,
            FieldValue::Date(_) => 8,
            FieldValue::Integer(_) => std::mem::size_of::<i32>(),
            FieldValue::Currency(_) => std::mem::size_of::<f64>(),
            FieldValue::DateTime(_) =>  2 * std::mem::size_of::<i32>(),
            FieldValue::Double(_) => std::mem::size_of::<f64>()
        }
    }

    pub(crate) fn write_to<T: Write>(&self, mut dest: T) -> Result<usize, Error> {
        match self {
            FieldValue::Character(value) => {
                match value {
                    Some(s) => {
                        let bytes = s.as_bytes();
                        dest.write_all(&bytes)?;
                        Ok(bytes.len())
                    }
                    None => Ok(0)
                }
            }
            FieldValue::Numeric(value) => {
                match value {
                    Some(n) => {
                        let str_rep = n.to_string();
                        dest.write_all(&str_rep.as_bytes())?;
                        Ok(str_rep.as_bytes().len())
                    }
                    None => {
                        Ok(0)
                    }
                }
            },
            FieldValue::Float(value) => {
                match value {
                    Some(f) => {
                        let str_rep = f.to_string();
                        dest.write_all(&str_rep.as_bytes())?;
                        Ok(str_rep.as_bytes().len())
                    }
                    None => {
                        Ok(0)
                    }
                }
            }
            FieldValue::Logical(value) => {
                if let Some(b) = value {
                    if *b {
                        dest.write_u8('t' as u8)?;
                    } else {
                        dest.write_u8('f' as u8)?;
                    }
                } else {
                    dest.write_u8('?' as u8)?;
                }
                Ok(1)
            }
            FieldValue::Date(value) => {
                match value {
                    Some(d) => {
                        let date_str = d.to_string();
                        let date_str_bytes: &[u8] = date_str.as_ref();
                        dest.write_all(&date_str_bytes)?;
                        Ok(date_str_bytes.len())
                    }
                    None => {
                        dest.write_all(&[' ' as u8; 8])?;
                        Ok(8)
                    }
                }
            }
            FieldValue::Double(d) => {
                dest.write_f64::<LittleEndian>(*d)?;
                Ok(std::mem::size_of::<f64>())
            }
            FieldValue::Integer(i) => {
                dest.write_i32::<LittleEndian>(*i)?;
                Ok(std::mem::size_of::<i32>())
            }
<<<<<<< HEAD
            FieldValue::Memo(_text) => {
                unimplemented!();
=======
            FieldValue::Currency(c) => {
                dest.write_f64::<LittleEndian>(*c)?;
                Ok(std::mem::size_of::<f64>())
            }
            FieldValue::DateTime(dt) => {
                dt.write_to(&mut dest)?;
                Ok(2 * std::mem::size_of::<LittleEndian>())
>>>>>>> bed7fdbf
            }
        }
    }
}

impl fmt::Display for FieldValue {
    fn fmt(&self, f: &mut fmt::Formatter) -> fmt::Result {
        write!(f, "{:?}", self)
    }
}


impl From<&str> for FieldValue {
    fn from(s: &str) -> Self {
        FieldValue::Character(Some(String::from(s)))
    }
}

impl From<Date> for FieldValue {
    fn from(d: Date) -> Self {
        FieldValue::Date(Some(d))
    }
}

fn read_string_of_len<T: Read>(source: &mut T, len: u8) -> Result<String, std::io::Error> {
    let mut bytes = Vec::<u8>::new();
    bytes.resize(len as usize, 0u8);
    source.read_exact(&mut bytes)?;
    Ok(String::from_utf8_lossy(&bytes).into_owned())
}


#[cfg(test)]
mod test {
    use super::*;

    use record::FieldFlags;
    use std::io::{Cursor, Seek, SeekFrom};
    fn create_temp_record_field_info(field_type: FieldType, len: u8) -> RecordFieldInfo {
        RecordFieldInfo {
            name: "".to_owned(),
            field_type,
            displacement_field: [0u8; 4],
            field_length: len,
            num_decimal_places: 0,
            flags: FieldFlags { 0: 0u8 },
            autoincrement_next_val: [0u8; 5],
            autoincrement_step: 0u8,
        }
    }

    #[test]
    fn write_read_date() {
        let date = FieldValue::from(Date {
            year: 2019,
            month: 01,
            day: 01,
        });

        let mut out = Cursor::new(Vec::<u8>::new());
        let num_bytes_written = date.write_to(&mut out).unwrap();
        assert_eq!(num_bytes_written, date.size_in_bytes());

        out.seek(SeekFrom::Start(0)).unwrap();
        let record_info = create_temp_record_field_info(FieldType::Date, num_bytes_written as u8);

        match FieldValue::read_from(&mut out, &record_info).unwrap() {
            FieldValue::Date(Some(read_date)) => {
                assert_eq!(read_date.year, 2019);
                assert_eq!(read_date.month, 1);
                assert_eq!(read_date.day, 1);
            }
            _ => assert!(false, "Did not read a date ??"),
        }
    }

    #[test]
    fn test_write_read_empty_date() {
        let date = FieldValue::Date(None);

        let mut out = Cursor::new(Vec::<u8>::new());
        let num_bytes_written = date.write_to(&mut out).unwrap();
        assert_eq!(num_bytes_written, date.size_in_bytes());

        out.seek(SeekFrom::Start(0)).unwrap();
        let record_info = create_temp_record_field_info(FieldType::Date, num_bytes_written as u8);


        match FieldValue::read_from(&mut out, &record_info).unwrap() {
            FieldValue::Date(maybe_date) => assert!(maybe_date.is_none()),
            _ => assert!(false, "Did not read a date ??"),
        }
    }


    #[test]
    fn write_read_ascii_char() {
        let field = FieldValue::Character(Some(String::from("Only ASCII")));

        let mut out = Cursor::new(Vec::<u8>::new());
        let num_bytes_written = field.write_to(&mut out).unwrap();
        assert_eq!(num_bytes_written, field.size_in_bytes());

        out.seek(SeekFrom::Start(0)).unwrap();
        let record_info =
            create_temp_record_field_info(FieldType::Character, num_bytes_written as u8);


        match FieldValue::read_from(&mut out, &record_info).unwrap() {
            FieldValue::Character(s) => {
                assert_eq!(s, Some(String::from("Only ASCII")));
            }
            _ => assert!(false, "Did not read a Character field ??"),
        }
    }


    #[test]
    fn write_read_utf8_char() {
        let field = FieldValue::Character(Some(String::from("🤔")));

        let mut out = Cursor::new(Vec::<u8>::new());
        let num_bytes_written = field.write_to(&mut out).unwrap();
        assert_eq!(num_bytes_written, field.size_in_bytes());

        out.seek(SeekFrom::Start(0)).unwrap();
        let record_info =
            create_temp_record_field_info(FieldType::Character, num_bytes_written as u8);


        match FieldValue::read_from(&mut out, &record_info).unwrap() {
            FieldValue::Character(s) => {
                assert_eq!(s, Some(String::from("🤔")));
            }
            _ => assert!(false, "Did not read a Character field ??"),
        }
    }

    #[test]
    fn test_from_julian_day_number() {
        let date = Date::julian_day_number_to_gregorian_date(2458685);
        assert_eq!(date.year, 2019);
        assert_eq!(date.month, 07);
        assert_eq!(date.day, 20);
    }

    #[test]
    fn test_to_julian_day_number() {
        let date = Date{year: 2019, month: 07, day: 20};
        assert_eq!(date.to_julian_day_number(), 2458685);
    }

    #[test]
    fn write_read_float() {
        let field = FieldValue::Float(Some(12.43));

        let mut out = Cursor::new(Vec::<u8>::new());
        let num_bytes_written = field.write_to(&mut out).unwrap();
        assert_eq!(num_bytes_written, field.size_in_bytes());

        out.seek(SeekFrom::Start(0)).unwrap();
        let record_info =
            create_temp_record_field_info(FieldType::Float, num_bytes_written as u8);


        match FieldValue::read_from(&mut out, &record_info).unwrap() {
            FieldValue::Float(s) => {
                assert_eq!(s, Some(12.43));
            }
            _ => assert!(false, "Did not read a Float field ??"),
        }
    }
}<|MERGE_RESOLUTION|>--- conflicted
+++ resolved
@@ -10,26 +10,35 @@
 use Error;
 use std::convert::TryFrom;
 
+#[derive(PartialEq, Copy, Clone)]
 pub(crate) enum MemoFileType {
     DbaseMemo,
+    DbaseMemo4,
     FoxBaseMemo,
 }
 
 
-#[derive(Debug)]
+#[derive(Debug, Copy, Clone)]
 pub(crate) struct MemoHeader {
     next_available_block_index: u32,
-    block_size: u16,
+    block_size: u32,
 }
 
 impl MemoHeader {
-    pub(crate) fn read_from<R: Read>(src: &mut R) -> std::io::Result<Self> {
+    pub(crate) fn read_from<R: Read>(src: &mut R, memo_type: MemoFileType) -> std::io::Result<Self> {
         let next_available_block_index = src.read_u32::<LittleEndian>()?;
-        let block_size = match src.read_u16::<LittleEndian>()? {
-            0 => 512,
-            v => v
+        let block_size = match memo_type {
+            MemoFileType::DbaseMemo | MemoFileType::DbaseMemo4 => {
+                match src.read_u16::<LittleEndian>()? {
+                    0 => 512,
+                    v => u32::from(v)
+                }
+            },
+            MemoFileType::FoxBaseMemo => { 
+                let _ = src.read_u16::<BigEndian>();
+                u32::from(src.read_u16::<BigEndian>()?)
+            }
         };
-
 
         Ok(Self {
             next_available_block_index,
@@ -47,7 +56,7 @@
 
 impl<T: Read + Seek> MemoReader<T> {
     pub(crate) fn new(memo_type: MemoFileType, mut src: T) -> std::io::Result<Self> {
-        let header = MemoHeader::read_from(&mut src)?;
+        let header = MemoHeader::read_from(&mut src, memo_type)?;
         let internal_buffer = vec![0u8; header.block_size as usize];
         Ok(Self {
             memo_file_type: memo_type,
@@ -60,32 +69,50 @@
     fn read_data_at(&mut self, index: u32) -> std::io::Result<&[u8]> {
         let byte_offset = index * u32::from(self.header.block_size);
         self.source.seek(SeekFrom::Start(u64::from(byte_offset)))?;
+
         match self.memo_file_type {
             MemoFileType::FoxBaseMemo => {
-                // TODO if the memo is fox base we can read the type & length
                 let _type = self.source.read_u32::<BigEndian>()?;
-                println!("type: {}", _type);
                 let length = self.source.read_u32::<BigEndian>()?;
-                println!("{} vs {}", length, self.internal_buffer.capacity());
-                if length as usize > self.internal_buffer.capacity() {
-                    self.source.read_exact(&mut self.internal_buffer)?;
-                    Ok(&self.internal_buffer)
-                }
-                else {
-                    self.source.read_exact(&mut self.internal_buffer[..length as usize])?;
-                    Ok(&self.internal_buffer[..length as usize])
+                if length as usize > self.internal_buffer.len() {
+                    self.internal_buffer.resize(length as usize, 0);
+                }
+                let buf_slice = &mut self.internal_buffer[..length as usize];
+                self.source.read_exact(buf_slice)?;
+                match buf_slice.iter().rposition(|b| *b != 0) {
+                    Some(pos) => {
+                        Ok(&buf_slice[..pos + 1])
+                    },
+                    None => {
+                        if buf_slice.iter().all(|b| *b == 0) {
+                            Ok(&buf_slice[..0])
+                        } else {
+                            Ok(buf_slice)
+                        }
+                    }
+                }
+            }
+            MemoFileType::DbaseMemo4 => {
+                let _ = self.source.read_u32::<LittleEndian>()?;
+                let length = self.source.read_u32::<LittleEndian>()?;
+                self.source.read_exact(&mut self.internal_buffer[..length as usize])?;
+                match self.internal_buffer[..length as usize].iter().position(|b| *b == 0x1F) {
+                    Some(pos) => {
+                        Ok(&self.internal_buffer[..pos])
+                    }
+                    None => {
+                        Ok(&self.internal_buffer)
+                    }
                 }
             }
             MemoFileType::DbaseMemo => {
-                // It seems like the last block of the memo can sometime be shorter than
-                // the expected block size
                 if let Err(e) = self.source.read_exact(&mut self.internal_buffer) {
                     if index != self.header.next_available_block_index - 1  &&
                        e.kind() != std::io::ErrorKind::UnexpectedEof {
                         return Err(e);
                     }
                 }
-                match self.internal_buffer.iter().position(|byte| *byte == 0x1A) {
+                match self.internal_buffer.iter().position(|b| *b == 0x1A) {
                     Some(pos) => {
                         Ok(&self.internal_buffer[..pos])
                     }
@@ -99,7 +126,7 @@
 
 
 #[allow(dead_code)]
-#[derive(Debug, Copy, Clone)]
+#[derive(Debug, Copy, Clone, PartialEq)]
 pub enum FieldType {
     // dBASE III
     Character = 'C' as isize,
@@ -117,9 +144,6 @@
     //General,
     //BinaryCharacter,
     //BinaryMemo,
-    //Picture,
-    //Varbinary,
-    //BinaryVarchar,
 }
 
 impl FieldType {
@@ -407,26 +431,29 @@
             }
             FieldType::Integer => FieldValue::Integer(source.read_i32::<LittleEndian>()?),
             FieldType::Double => FieldValue::Double(source.read_f64::<LittleEndian>()?),
-<<<<<<< HEAD
+            FieldType::Currency => FieldValue::Currency(source.read_f64::<LittleEndian>()?),
+            FieldType::DateTime => FieldValue::DateTime(DateTime::read_from(&mut source)?),
             FieldType::Memo => {
                 let index_in_memo = 
                 if field_info.field_length > 4 {
                     let string = read_string_of_len(&mut source, field_info.field_length)?;
-                    string.trim().parse::<u32>()?
+                    let trimmed_str = string.trim();
+                    if trimmed_str.is_empty() {
+                        return Ok(FieldValue::Memo(String::from("")));
+                    } else {
+                        trimmed_str.parse::<u32>()?
+                    }
                 } else {
                     source.read_u32::<LittleEndian>()?
                 };
-                let data_from_memo = memo_reader
-                    .as_mut()
-                    .expect("A memo memo_reader was expected")
-                    .read_data_at(index_in_memo)?;
-                dbg!(FieldValue::Memo(String::from_utf8_lossy(data_from_memo).to_string()))
-            }
-            x => panic!("unhandled type {:?}", x),
-=======
-            FieldType::Currency => FieldValue::Currency(source.read_f64::<LittleEndian>()?),
-            FieldType::DateTime => FieldValue::DateTime(DateTime::read_from(&mut source)?)
->>>>>>> bed7fdbf
+
+                if let Some(memo_reader) = memo_reader {
+                    let data_from_memo = memo_reader.read_data_at(index_in_memo)?;
+                    FieldValue::Memo(String::from_utf8_lossy(data_from_memo).to_string())
+                } else {
+                    return Err(Error::MissingMemoFile)
+                }
+            },
         };
         Ok(value)
     }
@@ -440,12 +467,9 @@
             FieldValue::Float(_) => FieldType::Float,
             FieldValue::Double(_) => FieldType::Double,
             FieldValue::Date(_) => FieldType::Date,
-<<<<<<< HEAD
             FieldValue::Memo(_) => FieldType::Memo,
-=======
-            FieldValue::Currency(_) =>FieldType::Currency,
+            FieldValue::Currency(_) => FieldType::Currency,
             FieldValue::DateTime(_) => FieldType::DateTime
->>>>>>> bed7fdbf
         }
     }
 
@@ -480,6 +504,10 @@
             }
             FieldValue::Logical(_) => 1,
             FieldValue::Date(_) => 8,
+            FieldValue::Memo(text) => {
+                let str_bytes: &[u8] = text.as_ref();
+                str_bytes.len()
+            },
             FieldValue::Integer(_) => std::mem::size_of::<i32>(),
             FieldValue::Currency(_) => std::mem::size_of::<f64>(),
             FieldValue::DateTime(_) =>  2 * std::mem::size_of::<i32>(),
@@ -557,10 +585,9 @@
                 dest.write_i32::<LittleEndian>(*i)?;
                 Ok(std::mem::size_of::<i32>())
             }
-<<<<<<< HEAD
             FieldValue::Memo(_text) => {
                 unimplemented!();
-=======
+            }
             FieldValue::Currency(c) => {
                 dest.write_f64::<LittleEndian>(*c)?;
                 Ok(std::mem::size_of::<f64>())
@@ -568,7 +595,6 @@
             FieldValue::DateTime(dt) => {
                 dt.write_to(&mut dest)?;
                 Ok(2 * std::mem::size_of::<LittleEndian>())
->>>>>>> bed7fdbf
             }
         }
     }
@@ -635,7 +661,7 @@
         out.seek(SeekFrom::Start(0)).unwrap();
         let record_info = create_temp_record_field_info(FieldType::Date, num_bytes_written as u8);
 
-        match FieldValue::read_from(&mut out, &record_info).unwrap() {
+        match FieldValue::read_from(&mut out, &mut None, &record_info).unwrap() {
             FieldValue::Date(Some(read_date)) => {
                 assert_eq!(read_date.year, 2019);
                 assert_eq!(read_date.month, 1);
@@ -657,7 +683,7 @@
         let record_info = create_temp_record_field_info(FieldType::Date, num_bytes_written as u8);
 
 
-        match FieldValue::read_from(&mut out, &record_info).unwrap() {
+        match FieldValue::read_from(&mut out, &mut None, &record_info).unwrap() {
             FieldValue::Date(maybe_date) => assert!(maybe_date.is_none()),
             _ => assert!(false, "Did not read a date ??"),
         }
@@ -677,7 +703,7 @@
             create_temp_record_field_info(FieldType::Character, num_bytes_written as u8);
 
 
-        match FieldValue::read_from(&mut out, &record_info).unwrap() {
+        match FieldValue::read_from(&mut out, &mut None, &record_info).unwrap() {
             FieldValue::Character(s) => {
                 assert_eq!(s, Some(String::from("Only ASCII")));
             }
@@ -699,7 +725,7 @@
             create_temp_record_field_info(FieldType::Character, num_bytes_written as u8);
 
 
-        match FieldValue::read_from(&mut out, &record_info).unwrap() {
+        match FieldValue::read_from(&mut out, &mut None, &record_info).unwrap() {
             FieldValue::Character(s) => {
                 assert_eq!(s, Some(String::from("🤔")));
             }
@@ -734,7 +760,7 @@
             create_temp_record_field_info(FieldType::Float, num_bytes_written as u8);
 
 
-        match FieldValue::read_from(&mut out, &record_info).unwrap() {
+        match FieldValue::read_from(&mut out, &mut None, &record_info).unwrap() {
             FieldValue::Float(s) => {
                 assert_eq!(s, Some(12.43));
             }
