--- conflicted
+++ resolved
@@ -119,23 +119,6 @@
 impl std::error::Error for Error {
     fn description(&self) -> &str {
         match self {
-<<<<<<< HEAD
-            Error::Message(ref msg) => {msg},
-            Error::IoError(_) => {"A std::io::Error occured"},
-            Error::ParseFloatError(_) => {"Failed to parse a float"},
-            Error::ParseIntError(_) => {"Failed to parse an int"},
-            Error::InvalidFieldType(_) => {"The field type is invalid"},
-            Error::InvalidDate => {"The date is invalid"},
-            Error::FieldNameTooLong => {"The Field name is too long to fit"},
-            Error::MissingMemoFile => {"A memo file was expected but could not be found"},
-            Error::ErrorOpeningMemoFile(_) => {"An error occured when trying to open the memo file"},
-            Error::BadConversion(_) => {"BadConvertion"},
-            Error::EndOfRecord => {"EndOfRecord"},
-            Error::MissingFields => {"Missing at least one field"},
-            Error::BadFieldType { expected: e, got: g, field_name: n } => {
-                stringify!("For field named '{}', expected field_type: {}, but was give: {}", n, e, g)
-            }
-=======
             Error::Message(ref msg) => { msg }
             Error::IoError(_) => { "A std::io::Error occurred" }
             Error::ParseFloatError(_) => { "Failed to parse a float" }
@@ -148,7 +131,9 @@
             Error::BadConversion(_) => { "BadConversion" }
             Error::EndOfRecord => { "EndOfRecord" }
             Error::MissingFields => { "Missing at least one field" }
->>>>>>> 74235543
+            Error::BadFieldType { expected: e, got: g, field_name: n } => {
+                stringify!("For field named '{}', expected field_type: {}, but was give: {}", n, e, g)
+            }
         }
     }
 }
